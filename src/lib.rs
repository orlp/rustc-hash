--- conflicted
+++ resolved
@@ -28,17 +28,8 @@
 
 mod seeded_state;
 
-use core::convert::TryInto;
 use core::default::Default;
-<<<<<<< HEAD
-#[cfg(feature = "std")]
-use core::hash::BuildHasherDefault;
-use core::hash::Hasher;
-=======
 use core::hash::{BuildHasher, Hasher};
-use core::mem::size_of;
-use core::ops::BitXor;
->>>>>>> 0773e83f
 #[cfg(feature = "std")]
 use std::collections::{HashMap, HashSet};
 
@@ -244,7 +235,6 @@
     }
 }
 
-<<<<<<< HEAD
 /// A wyhash-inspired non-collision-resistant hash for strings/slices designed
 /// by Orson Peters, with a focus on small strings and small codesize.
 ///
@@ -302,7 +292,8 @@
     }
 
     multiply_mix(s0, s1) ^ (len as u64)
-=======
+}
+
 /// An implementation of [`BuildHasher`] that produces [`FxHasher`]s.
 ///
 /// ```
@@ -318,7 +309,6 @@
     fn build_hasher(&self) -> FxHasher {
         FxHasher::default()
     }
->>>>>>> 0773e83f
 }
 
 #[cfg(test)]
